# Copyright 2016-2019 The Van Valen Lab at the California Institute of
# Technology (Caltech), with support from the Paul Allen Family Foundation,
# Google, & National Institutes of Health (NIH) under Grant U24CA224309-01.
# All rights reserved.
#
# Licensed under a modified Apache License, Version 2.0 (the "License");
# you may not use this file except in compliance with the License.
# You may obtain a copy of the License at
#
#     http://www.github.com/vanvalenlab/deepcell-data-processing/LICENSE
#
# The Work provided may be used for non-commercial academic purposes only.
# For any other use of the Work, including commercial use, please contact:
# vanvalenlab@gmail.com
#
# Neither the name of Caltech nor the names of its contributors may be used
# to endorse or promote products derived from this software without specific
# prior written permission.
#
# Unless required by applicable law or agreed to in writing, software
# distributed under the License is distributed on an "AS IS" BASIS,
# WITHOUT WARRANTIES OR CONDITIONS OF ANY KIND, either express or implied.
# See the License for the specific language governing permissions and
# limitations under the License.
# ============================================================================
"""Utility functions that may be used in other transforms."""
from __future__ import absolute_import
from __future__ import division
from __future__ import print_function

import contextlib
import os
import shutil
import tempfile

import numpy as np
import cv2
import scipy.signal

from scipy.ndimage import fourier_shift
from skimage.morphology import ball, disk
from skimage.morphology import binary_erosion
from skimage.feature import register_translation
from skimage import transform


def erode_edges(mask, erosion_width):
    """Erode edge of objects to prevent them from touching

    Args:
        mask (numpy.array): uniquely labeled instance mask
        erosion_width (int): integer value for pixel width to erode edges

    Returns:
        numpy.array: mask where each instance has had the edges eroded

    Raises:
        ValueError: mask.ndim is not 2 or 3
    """
    if erosion_width:
        new_mask = np.zeros(mask.shape)
        if mask.ndim == 2:
            strel = disk(erosion_width)
        elif mask.ndim == 3:
            strel = ball(erosion_width)
        else:
            raise ValueError('erode_edges expects arrays of ndim 2 or 3.'
                             'Got ndim: {}'.format(mask.ndim))
        for cell_label in np.unique(mask):
            if cell_label != 0:
                temp_img = mask == cell_label
                temp_img = binary_erosion(temp_img, strel)
                new_mask = np.where(mask == cell_label, temp_img, new_mask)
        return np.multiply(new_mask, mask).astype('int')
    return mask


def correct_drift(X, y=None):
    """Correct drift across frames of numpy arrays.

    Args:
        X (numpy.array): The raw data to correct.
        y (numpy.array): Optional, the labeled data to correct.

    Returns:
        numpy.array: The drift-corrected data.

    Raises:
        ValueError: If X.dim != 3.
    """
    if len(X.shape) < 3:
        raise ValueError('A minimum of 3 dimensons are required.'
                         'Found {} dimensions.'.format(len(X.shape)))

    if y is not None and len(X.shape) != len(y.shape):
        raise ValueError('y {} must have same shape as X {}'.format(y.shape, X.shape))

    def _shift_image(img, shift):
        # Shift frame
        img_corr = fourier_shift(np.fft.fftn(img), shift)
        img_corr = np.fft.ifftn(img_corr)

        # Set values offset by shift to zero
        if shift[0] < 0:
            img_corr[int(shift[0]):, :] = 0
        elif shift[0] > 0:
            img_corr[:int(shift[0]), :] = 0

        if shift[1] < 0:
            img_corr[:, int(shift[1]):] = 0
        elif shift[1] > 0:
            img_corr[:, :int(shift[1])] = 0

        return img_corr

    # Start with the first image since we compare to the previous
    for t in range(1, X.shape[0]):
        # Calculate shift
        shift, _, _ = register_translation(X[t - 1], X[t])

        # Correct X image
        X[t] = _shift_image(X[t], shift)

        # Correct y if available
        if y is not None:
            y[t] = _shift_image(y[t], shift)

    if y is not None:
        return X, y

    return X


<<<<<<< HEAD
=======
def tile_image_deprecated(image, model_input_shape=(512, 512), stride_ratio=0.75):
    """
    Tile large image into many overlapping tiles of size "model_input_shape".

    Args:
        image (numpy.array): The image to tile, must be rank 4.
        model_input_shape (tuple): The input size of the model.
        stride_ratio (float): The ratio of overlap between stride
            and tile shape.

    Returns:
        tuple(numpy.array, dict): An tuple consisting of an array of tiled
            images and a dictionary of tiling details (for use in un-tiling).

    Raises:
        ValueError: image is not rank 4.
    """
    if image.ndim != 4:
        raise ValueError('Expected image of rank 2, 3 or 4, got {}'.format(
            image.ndim))

    image_size_x, image_size_y = image.shape[1:3]
    tile_size_x = model_input_shape[0]
    tile_size_y = model_input_shape[1]

    ceil = lambda x: int(np.ceil(x))

    stride_x = ceil(stride_ratio * tile_size_x)
    stride_y = ceil(stride_ratio * tile_size_y)

    rep_number_x = ceil((image_size_x - tile_size_x) / stride_x + 1)
    rep_number_y = ceil((image_size_y - tile_size_y) / stride_y + 1)
    new_batch_size = image.shape[0] * rep_number_x * rep_number_y

    tiles_shape = (new_batch_size, tile_size_x, tile_size_y, image.shape[3])
    tiles = np.zeros(tiles_shape, dtype=image.dtype)

    counter = 0
    batches = []
    x_starts = []
    x_ends = []
    y_starts = []
    y_ends = []

    for b in range(image.shape[0]):
        for i in range(rep_number_x):
            for j in range(rep_number_y):
                x_axis = 1
                if i != rep_number_x - 1:  # not the last one
                    x_start, x_end = i * stride_x, i * stride_x + tile_size_x
                elif i == 0:  # last tile is also the first, only one tile in this dimension
                    x_start, x_end = 0, image_size_x
                else:
                    x_start, x_end = -tile_size_x, image.shape[x_axis]

                if j != rep_number_y - 1:  # not the last one
                    y_start, y_end = j * stride_y, j * stride_y + tile_size_y
                elif j == 0:  # last tile is also the first, only one tile in this dimension
                    y_start, y_end = 0, image_size_y
                else:
                    y_start, y_end = -tile_size_y, image.shape[x_axis + 1]

                tiles[counter] = image[b, x_start:x_end, y_start:y_end, :]
                batches.append(b)
                x_starts.append(x_start)
                x_ends.append(x_end)
                y_starts.append(y_start)
                y_ends.append(y_end)
                counter += 1

    tiles_info = {}
    tiles_info['tile_size_x'] = tile_size_x
    tiles_info['tile_size_y'] = tile_size_y
    tiles_info['batches'] = batches
    tiles_info['x_starts'] = x_starts
    tiles_info['x_ends'] = x_ends
    tiles_info['y_starts'] = y_starts
    tiles_info['y_ends'] = y_ends
    tiles_info['stride_x'] = stride_x
    tiles_info['stride_y'] = stride_y
    tiles_info['image_shape'] = image.shape
    tiles_info['dtype'] = image.dtype

    return tiles, tiles_info


def untile_image_deprecated(tiles, tiles_info, model_input_shape=(512, 512)):
    """Untile a set of tiled images back to the original model shape.

    Args:
        tiles (numpy.array): The tiled images image to untile.
        tiles_info (dict): Details of how the image was tiled (from tile_image).
        model_input_shape (tuple): The input size of the model.

    Returns:
        numpy.array: The untiled image.
    """

    _axis = 1
    image_shape = tiles_info['image_shape']
    batches = tiles_info['batches']
    x_starts = tiles_info['x_starts']
    x_ends = tiles_info['x_ends']
    y_starts = tiles_info['y_starts']
    y_ends = tiles_info['y_ends']
    stride_x = tiles_info['stride_x']
    stride_y = tiles_info['stride_y']

    tile_size_x = model_input_shape[0]
    tile_size_y = model_input_shape[1]

    image_shape = tuple(list(image_shape[0:3]) + [tiles.shape[-1]])
    image = np.zeros(image_shape, dtype=tiles.dtype)

    zipped = zip(tiles, batches, x_starts, x_ends, y_starts, y_ends)
    for tile, batch, x_start, x_end, y_start, y_end in zipped:
        tile_x_start = 0
        tile_x_end = tile_size_x
        tile_y_start = 0
        tile_y_end = tile_size_y

        if x_start != 0:
            x_start += (tile_size_x - stride_x) // 2
            tile_x_start += (tile_size_x - stride_x) // 2
        if x_end != image_shape[_axis]:
            x_end -= (tile_size_x - stride_x) // 2
            tile_x_end -= (tile_size_x - stride_x) // 2
        if y_start != 0:
            y_start += (tile_size_y - stride_y) // 2
            tile_y_start += (tile_size_y - stride_y) // 2
        if y_end != image_shape[_axis + 1]:
            y_end -= (tile_size_y - stride_y) // 2
            tile_y_end -= (tile_size_y - stride_y) // 2

        x_start = np.int(x_start)
        x_end = np.int(x_end)
        y_start = np.int(y_start)
        y_end = np.int(y_end)

        tile_x_start = np.int(tile_x_start)
        tile_x_end = np.int(tile_x_end)
        tile_y_start = np.int(tile_y_start)
        tile_y_end = np.int(tile_y_end)

        t = tile[tile_x_start:tile_x_end, tile_y_start:tile_y_end]
        image[batch, x_start:x_end, y_start:y_end] = t

    return image


>>>>>>> 12f81288
def resize(data, shape, data_format='channels_last', labeled_image=False):
    """Resize the data to the given shape.
    Uses openCV to resize the data if the data is a single channel, as it
    is very fast. However, openCV does not support multi-channel resizing,
    so if the data has multiple channels, use skimage.

    Args:
        data (np.array): data to be reshaped. Must have a channel dimension
        shape (tuple): shape of the output data in the form (x,y).
            Batch and channel dimensions are handled automatically and preserved.
        data_format (str): determines the order of the channel axis,
            one of 'channels_first' and 'channels_last'.
        labeled_image (bool): flag to determine how interpolation and floats are handled based
         on whether the data represents raw images or annotations

    Raises:
        ValueError: ndim of data not 3 or 4
        ValueError: Shape for resize can only have length of 2, e.g. (x,y)

    Returns:
        numpy.array: data reshaped to new shape.
    """
    if len(data.shape) not in {3, 4}:
        raise ValueError('Data must have 3 or 4 dimensions, e.g. [batch, x, y], [x, y, channel]'
                         'or [batch, x, y, channel]. Input data only has {} dimensions.'.format(
                             str(len(data.shape))))

    if len(shape) != 2:
        raise ValueError('Shape for resize can only have length of 2, e.g. (x,y).'
                         'Input shape has {} dimensions.'.format(str(len(shape))))

    original_dtype = data.dtype

    # cv2 resize is faster but does not support multi-channel data
    # If the data is multi-channel, use skimage.transform.resize
    channel_axis = 0 if data_format == 'channels_first' else -1
    batch_axis = -1 if data_format == 'channels_first' else 0

    # Use skimage for multichannel data
    if data.shape[channel_axis] > 1:
        # Adjust output shape to account for channel axis
        if data_format == 'channels_first':
            shape = tuple([data.shape[channel_axis]] + list(shape))
        else:
            shape = tuple(list(shape) + [data.shape[channel_axis]])

        # linear interpolation (order 1) for image data, nearest neighbor (order 0) for labels
        # anti_aliasing introduces spurious labels, include only for image data
        order = 0 if labeled_image else 1
        anti_aliasing = not labeled_image

        _resize = lambda d: transform.resize(d, shape, mode='constant', preserve_range=True,
                                             order=order, anti_aliasing=anti_aliasing)
    # single channel image, resize with cv2
    else:
        shape = tuple(shape)[::-1]  # cv2 expects swapped axes.

        # linear interpolation for image data, nearest neighbor for labels
        # CV2 doesn't support ints for linear interpolation, set to float for image data
        if labeled_image:
            interpolation = cv2.INTER_NEAREST
        else:
            interpolation = cv2.INTER_LINEAR
            data = data.astype('float32')

        _resize = lambda d: np.expand_dims(cv2.resize(np.squeeze(d), shape,
                                                      interpolation=interpolation),
                                           axis=channel_axis)

    # Check for batch dimension to loop over
    if len(data.shape) == 4:
        batch = []
        for i in range(data.shape[batch_axis]):
            d = data[i] if batch_axis == 0 else data[..., i]
            batch.append(_resize(d))
        resized = np.stack(batch, axis=batch_axis)
    else:
        resized = _resize(data)

    return resized.astype(original_dtype)

<<<<<<< HEAD
# Workaround for python2 not supporting `with tempfile.TemporaryDirectory() as`
# These are unnecessary if not supporting python2


@contextlib.contextmanager
def cd(newdir, cleanup=lambda: True):
    prevdir = os.getcwd()
    os.chdir(os.path.expanduser(newdir))
    try:
        yield
    finally:
        os.chdir(prevdir)
        cleanup()


@contextlib.contextmanager
def get_tempdir():
    dirpath = tempfile.mkdtemp()

    def cleanup():
        return shutil.rmtree(dirpath)
    with cd(dirpath, cleanup):
        yield dirpath

import scipy.signal
=======
>>>>>>> 12f81288

def tile_image(image, model_input_shape=(512, 512), stride_ratio=0.75):
    """
    Tile large image into many overlapping tiles of size "model_input_shape".

    Args:
        image (numpy.array): The image to tile, must be rank 4.
        model_input_shape (tuple): The input size of the model.
        stride_ratio (float): The stride expressed as a fraction of the tile size.

    Returns:
        tuple(numpy.array, dict): A tuple consisting of an array of tiled
            images and a dictionary of tiling details (for use in un-tiling).

    Raises:
        ValueError: image is not rank 4.
    """
    if image.ndim != 4:
        raise ValueError('Expected image of rank 2, 3 or 4, got {}'.format(
            image.ndim))

    image_size_x, image_size_y = image.shape[1:3]
    tile_size_x = model_input_shape[0]
    tile_size_y = model_input_shape[1]

    ceil = lambda x: int(np.ceil(x))
    round_to_even = lambda x: int(np.ceil(x / 2.0) * 2)

    stride_x = min(round_to_even(stride_ratio * tile_size_x), tile_size_x)
    stride_y = min(round_to_even(stride_ratio * tile_size_y), tile_size_y)

    rep_number_x = max(ceil((image_size_x - tile_size_x) / stride_x + 1), 1)
    rep_number_y = max(ceil((image_size_y - tile_size_y) / stride_y + 1), 1)
    new_batch_size = image.shape[0] * rep_number_x * rep_number_y

    tiles_shape = (new_batch_size, tile_size_x, tile_size_y, image.shape[3])
    tiles = np.zeros(tiles_shape, dtype=image.dtype)

    # Calculate overlap of last tile
    overlap_x = (tile_size_x + stride_x * (rep_number_x - 1)) - image_size_x
    overlap_y = (tile_size_y + stride_y * (rep_number_y - 1)) - image_size_y

    # Calculate padding needed to account for overlap and pad image accordingly
    pad_x = (int(np.ceil(overlap_x / 2)), int(np.floor(overlap_x / 2)))
    pad_y = (int(np.ceil(overlap_y / 2)), int(np.floor(overlap_y / 2)))
    pad_null = (0, 0)
    padding = (pad_null, pad_x, pad_y, pad_null)
    image = np.pad(image, padding, 'constant')

    counter = 0
    batches = []
    x_starts = []
    x_ends = []
    y_starts = []
    y_ends = []
    overlaps_x = []
    overlaps_y = []

    for b in range(image.shape[0]):
        for i in range(rep_number_x):
            for j in range(rep_number_y):
                x_axis = 1
                y_axis = 2

                # Compute the start and end for each tile
                if i != rep_number_x - 1:  # not the last one
                    x_start, x_end = i * stride_x, i * stride_x + tile_size_x
                else:
                    x_start, x_end = image.shape[x_axis] - tile_size_x, image.shape[x_axis]

                if j != rep_number_y - 1:  # not the last one
                    y_start, y_end = j * stride_y, j * stride_y + tile_size_y
                else:
                    y_start, y_end = image.shape[y_axis] - tile_size_y, image.shape[y_axis]

                # Compute the overlaps for each tile
                if i == 0:
                    overlap_x = (0, tile_size_x - stride_x)
                elif i == rep_number_x - 2:
                    overlap_x = (tile_size_x - stride_x, tile_size_x - image.shape[x_axis] + x_end)
                elif i == rep_number_x - 1:
                    overlap_x = ((i - 1) * stride_x + tile_size_x - x_start, 0)
                else:
                    overlap_x = (tile_size_x - stride_x, tile_size_x - stride_x)

                if j == 0:
                    overlap_y = (0, tile_size_y - stride_y)
                elif j == rep_number_y - 2:
                    overlap_y = (tile_size_y - stride_y, tile_size_y - image.shape[y_axis] + y_end)
                elif j == rep_number_y - 1:
                    overlap_y = ((j - 1) * stride_y + tile_size_y - y_start, 0)
                else:
                    overlap_y = (tile_size_y - stride_y, tile_size_y - stride_y)

                tiles[counter] = image[b, x_start:x_end, y_start:y_end, :]
                batches.append(b)
                x_starts.append(x_start)
                x_ends.append(x_end)
                y_starts.append(y_start)
                y_ends.append(y_end)
                overlaps_x.append(overlap_x)
                overlaps_y.append(overlap_y)
                counter += 1

    tiles_info = {}
    tiles_info['batches'] = batches
    tiles_info['x_starts'] = x_starts
    tiles_info['x_ends'] = x_ends
    tiles_info['y_starts'] = y_starts
    tiles_info['y_ends'] = y_ends
    tiles_info['overlaps_x'] = overlaps_x
    tiles_info['overlaps_y'] = overlaps_y
    tiles_info['stride_x'] = stride_x
    tiles_info['stride_y'] = stride_y
    tiles_info['tile_size_x'] = tile_size_x
    tiles_info['tile_size_y'] = tile_size_y
    tiles_info['stride_ratio'] = stride_ratio
    tiles_info['image_shape'] = image.shape
    tiles_info['dtype'] = image.dtype
    tiles_info['pad_x'] = pad_x
    tiles_info['pad_y'] = pad_y

    return tiles, tiles_info


def spline_window(window_size, overlap_left, overlap_right, power=2):
    """
    Squared spline (power=2) window function:
    https://www.wolframalpha.com/input/?i=y%3Dx**2,+y%3D-(x-2)**2+%2B2,+y%3D(x-4)**2,+from+y+%3D+0+to+2
    """

    def _spline_window(w_size):
        intersection = int(w_size / 4)
        wind_outer = (abs(2 * (scipy.signal.triang(w_size))) ** power) / 2
        wind_outer[intersection:-intersection] = 0

        wind_inner = 1 - (abs(2 * (scipy.signal.triang(w_size) - 1)) ** power) / 2
        wind_inner[:intersection] = 0
        wind_inner[-intersection:] = 0

        wind = wind_inner + wind_outer
        wind = wind / np.amax(wind)
        return wind

    # Create the window for the left overlap
    if overlap_left > 0:
        window_size_l = 2 * overlap_left
        l_spline = _spline_window(window_size_l)[0:overlap_left]

    # Create the window for the right overlap
    if overlap_right > 0:
        window_size_r = 2 * overlap_right
        r_spline = _spline_window(window_size_r)[overlap_right:]

    # Put the two together
    window = np.ones((window_size,))
    if overlap_left > 0:
        window[0:overlap_left] = l_spline
    if overlap_right > 0:
        window[-overlap_right:] = r_spline

    return window


def window_2D(window_size, overlap_x=(32, 32), overlap_y=(32, 32), power=2):
    """
    Make a 1D window function, then infer and return a 2D window function.
    Done with an augmentation, and self multiplication with its transpose.
    Could be generalized to more dimensions.
    """
    window_x = spline_window(window_size[0], overlap_x[0], overlap_x[1], power=power)
    window_y = spline_window(window_size[1], overlap_y[0], overlap_y[1], power=power)

    window_x = np.expand_dims(np.expand_dims(window_x, -1), -1)
    window_y = np.expand_dims(np.expand_dims(window_y, -1), -1)

    window = window_x * window_y.transpose(1, 0, 2)
    return window


def untile_image(tiles, tiles_info, power=2, **kwargs):
    """Untile a set of tiled images back to the original model shape.
 
     Args:
         tiles (numpy.array): The tiled images image to untile.
         tiles_info (dict): Details of how the image was tiled (from tile_image).
         power (int): The power of the window function
 
     Returns:
         numpy.array: The untiled image.
     """
    # Define mininally acceptable tile_size and stride_ratio for spline interpolation
    min_tile_size = 32
    min_stride_ratio = 0.5

    stride_ratio = tiles_info['stride_ratio']
    image_shape = tiles_info['image_shape']
    batches = tiles_info['batches']
    x_starts = tiles_info['x_starts']
    x_ends = tiles_info['x_ends']
    y_starts = tiles_info['y_starts']
    y_ends = tiles_info['y_ends']
    overlaps_x = tiles_info['overlaps_x']
    overlaps_y = tiles_info['overlaps_y']
    tile_size_x = tiles_info['tile_size_x']
    tile_size_y = tiles_info['tile_size_y']
    stride_ratio = tiles_info['stride_ratio']
    x_pad = tiles_info['pad_x']
    y_pad = tiles_info['pad_y']

    image_shape = [image_shape[0], image_shape[1], image_shape[2], tiles.shape[-1]]
    window_size = (tile_size_x, tile_size_y)
    image = np.zeros(image_shape, dtype=np.float)

    for tile, batch, x_start, x_end, y_start, y_end, overlap_x, overlap_y in zip(
            tiles, batches, x_starts, x_ends, y_starts, y_ends, overlaps_x, overlaps_y):
        
        # Conditions under which to use spline interpolation
        # A tile size or stride ratio that is too small gives inconsistent results,
        # so in these cases we skip interpolation and just return the raw tiles
        if (min_tile_size <= tile_size_x < image_shape[1] and
                min_tile_size <= tile_size_y < image_shape[2] and
                stride_ratio >= min_stride_ratio):
            window = window_2D(window_size, overlap_x=overlap_x, overlap_y=overlap_y, power=power)
            image[batch, x_start:x_end, y_start:y_end, :] += tile * window
        else:
            image[batch, x_start:x_end, y_start:y_end, :] = tile

    image = image.astype(tiles.dtype)

    x_start = x_pad[0]
    y_start = y_pad[0]
    x_end = image_shape[1] - x_pad[1]
    y_end = image_shape[2] - y_pad[1]

    image = image[:, x_start:x_end, y_start:y_end, :]

    return image<|MERGE_RESOLUTION|>--- conflicted
+++ resolved
@@ -131,159 +131,6 @@
     return X
 
 
-<<<<<<< HEAD
-=======
-def tile_image_deprecated(image, model_input_shape=(512, 512), stride_ratio=0.75):
-    """
-    Tile large image into many overlapping tiles of size "model_input_shape".
-
-    Args:
-        image (numpy.array): The image to tile, must be rank 4.
-        model_input_shape (tuple): The input size of the model.
-        stride_ratio (float): The ratio of overlap between stride
-            and tile shape.
-
-    Returns:
-        tuple(numpy.array, dict): An tuple consisting of an array of tiled
-            images and a dictionary of tiling details (for use in un-tiling).
-
-    Raises:
-        ValueError: image is not rank 4.
-    """
-    if image.ndim != 4:
-        raise ValueError('Expected image of rank 2, 3 or 4, got {}'.format(
-            image.ndim))
-
-    image_size_x, image_size_y = image.shape[1:3]
-    tile_size_x = model_input_shape[0]
-    tile_size_y = model_input_shape[1]
-
-    ceil = lambda x: int(np.ceil(x))
-
-    stride_x = ceil(stride_ratio * tile_size_x)
-    stride_y = ceil(stride_ratio * tile_size_y)
-
-    rep_number_x = ceil((image_size_x - tile_size_x) / stride_x + 1)
-    rep_number_y = ceil((image_size_y - tile_size_y) / stride_y + 1)
-    new_batch_size = image.shape[0] * rep_number_x * rep_number_y
-
-    tiles_shape = (new_batch_size, tile_size_x, tile_size_y, image.shape[3])
-    tiles = np.zeros(tiles_shape, dtype=image.dtype)
-
-    counter = 0
-    batches = []
-    x_starts = []
-    x_ends = []
-    y_starts = []
-    y_ends = []
-
-    for b in range(image.shape[0]):
-        for i in range(rep_number_x):
-            for j in range(rep_number_y):
-                x_axis = 1
-                if i != rep_number_x - 1:  # not the last one
-                    x_start, x_end = i * stride_x, i * stride_x + tile_size_x
-                elif i == 0:  # last tile is also the first, only one tile in this dimension
-                    x_start, x_end = 0, image_size_x
-                else:
-                    x_start, x_end = -tile_size_x, image.shape[x_axis]
-
-                if j != rep_number_y - 1:  # not the last one
-                    y_start, y_end = j * stride_y, j * stride_y + tile_size_y
-                elif j == 0:  # last tile is also the first, only one tile in this dimension
-                    y_start, y_end = 0, image_size_y
-                else:
-                    y_start, y_end = -tile_size_y, image.shape[x_axis + 1]
-
-                tiles[counter] = image[b, x_start:x_end, y_start:y_end, :]
-                batches.append(b)
-                x_starts.append(x_start)
-                x_ends.append(x_end)
-                y_starts.append(y_start)
-                y_ends.append(y_end)
-                counter += 1
-
-    tiles_info = {}
-    tiles_info['tile_size_x'] = tile_size_x
-    tiles_info['tile_size_y'] = tile_size_y
-    tiles_info['batches'] = batches
-    tiles_info['x_starts'] = x_starts
-    tiles_info['x_ends'] = x_ends
-    tiles_info['y_starts'] = y_starts
-    tiles_info['y_ends'] = y_ends
-    tiles_info['stride_x'] = stride_x
-    tiles_info['stride_y'] = stride_y
-    tiles_info['image_shape'] = image.shape
-    tiles_info['dtype'] = image.dtype
-
-    return tiles, tiles_info
-
-
-def untile_image_deprecated(tiles, tiles_info, model_input_shape=(512, 512)):
-    """Untile a set of tiled images back to the original model shape.
-
-    Args:
-        tiles (numpy.array): The tiled images image to untile.
-        tiles_info (dict): Details of how the image was tiled (from tile_image).
-        model_input_shape (tuple): The input size of the model.
-
-    Returns:
-        numpy.array: The untiled image.
-    """
-
-    _axis = 1
-    image_shape = tiles_info['image_shape']
-    batches = tiles_info['batches']
-    x_starts = tiles_info['x_starts']
-    x_ends = tiles_info['x_ends']
-    y_starts = tiles_info['y_starts']
-    y_ends = tiles_info['y_ends']
-    stride_x = tiles_info['stride_x']
-    stride_y = tiles_info['stride_y']
-
-    tile_size_x = model_input_shape[0]
-    tile_size_y = model_input_shape[1]
-
-    image_shape = tuple(list(image_shape[0:3]) + [tiles.shape[-1]])
-    image = np.zeros(image_shape, dtype=tiles.dtype)
-
-    zipped = zip(tiles, batches, x_starts, x_ends, y_starts, y_ends)
-    for tile, batch, x_start, x_end, y_start, y_end in zipped:
-        tile_x_start = 0
-        tile_x_end = tile_size_x
-        tile_y_start = 0
-        tile_y_end = tile_size_y
-
-        if x_start != 0:
-            x_start += (tile_size_x - stride_x) // 2
-            tile_x_start += (tile_size_x - stride_x) // 2
-        if x_end != image_shape[_axis]:
-            x_end -= (tile_size_x - stride_x) // 2
-            tile_x_end -= (tile_size_x - stride_x) // 2
-        if y_start != 0:
-            y_start += (tile_size_y - stride_y) // 2
-            tile_y_start += (tile_size_y - stride_y) // 2
-        if y_end != image_shape[_axis + 1]:
-            y_end -= (tile_size_y - stride_y) // 2
-            tile_y_end -= (tile_size_y - stride_y) // 2
-
-        x_start = np.int(x_start)
-        x_end = np.int(x_end)
-        y_start = np.int(y_start)
-        y_end = np.int(y_end)
-
-        tile_x_start = np.int(tile_x_start)
-        tile_x_end = np.int(tile_x_end)
-        tile_y_start = np.int(tile_y_start)
-        tile_y_end = np.int(tile_y_end)
-
-        t = tile[tile_x_start:tile_x_end, tile_y_start:tile_y_end]
-        image[batch, x_start:x_end, y_start:y_end] = t
-
-    return image
-
-
->>>>>>> 12f81288
 def resize(data, shape, data_format='channels_last', labeled_image=False):
     """Resize the data to the given shape.
     Uses openCV to resize the data if the data is a single channel, as it
@@ -365,10 +212,9 @@
 
     return resized.astype(original_dtype)
 
-<<<<<<< HEAD
+
 # Workaround for python2 not supporting `with tempfile.TemporaryDirectory() as`
 # These are unnecessary if not supporting python2
-
 
 @contextlib.contextmanager
 def cd(newdir, cleanup=lambda: True):
@@ -390,9 +236,6 @@
     with cd(dirpath, cleanup):
         yield dirpath
 
-import scipy.signal
-=======
->>>>>>> 12f81288
 
 def tile_image(image, model_input_shape=(512, 512), stride_ratio=0.75):
     """
