--- conflicted
+++ resolved
@@ -129,82 +129,6 @@
     assert len(res.shape) == 4
 
 
-<<<<<<< HEAD
-=======
-def test_tile_image_deprecated():
-    shapes = [
-        (4, 21, 21, 1),
-        (4, 21, 31, 2),
-        (4, 31, 21, 3),
-    ]
-    model_input_shapes = [(3, 3), (5, 5), (7, 7), (12, 12)]
-
-    stride_ratios = [0.25, 0.33, 0.5, 0.66, 0.75, 0.8, 1]
-
-    dtypes = ['int32', 'float32', 'uint16', 'float16']
-
-    prod = product(shapes, model_input_shapes, stride_ratios, dtypes)
-
-    for shape, input_shape, stride_ratio, dtype in prod:
-        big_image = (np.random.random(shape) * 100).astype(dtype)
-        tiles, tiles_info = utils.tile_image_deprecated(
-            big_image, input_shape,
-            stride_ratio=stride_ratio)
-
-        assert tiles_info['image_shape'] == shape
-        assert tiles.shape[1:] == input_shape + (shape[-1],)
-        assert tiles.dtype == big_image.dtype
-
-        x_diff = shape[1] - input_shape[0]
-        y_diff = shape[2] - input_shape[1]
-        x_ratio = np.ceil(stride_ratio * input_shape[0])
-        y_ratio = np.ceil(stride_ratio * input_shape[1])
-
-        expected_batches = shape[0]
-        expected_batches *= np.ceil(x_diff / x_ratio + 1)
-        expected_batches *= np.ceil(y_diff / y_ratio + 1)
-        expected_batches = int(expected_batches)
-        # pylint: disable=E1136
-        assert tiles.shape[0] == expected_batches
-
-    # test bad input shape
-    bad_shape = (21, 21, 1)
-    bad_image = (np.random.random(bad_shape) * 100)
-    with pytest.raises(ValueError):
-        utils.tile_image(bad_image, (5, 5), stride_ratio=0.75)
-
-
-# test for the old untile_image function
-def test_untile_image_deprecated():
-    shapes = [
-        (4, 21, 21, 1),
-        (4, 21, 31, 2),
-        (4, 31, 21, 3),
-    ]
-    model_input_shapes = [(3, 3), (5, 5), (7, 7), (12, 12), (21, 21)]
-
-    stride_ratios = [0.25, 0.33, 0.5, 0.66, 0.75, 0.8, 1]
-
-    dtypes = ['int32', 'float32', 'uint16', 'float16']
-
-    prod = product(shapes, model_input_shapes, stride_ratios, dtypes)
-
-    for shape, input_shape, stride_ratio, dtype in prod:
-        big_image = (np.random.random(shape) * 100).astype(dtype)
-        tiles, tiles_info = utils.tile_image_deprecated(
-            big_image, input_shape,
-            stride_ratio=stride_ratio)
-
-        untiled_image = utils.untile_image_deprecated(
-            tiles=tiles, tiles_info=tiles_info,
-            model_input_shape=input_shape)
-
-        assert untiled_image.dtype == dtype
-        assert untiled_image.shape == shape
-        np.testing.assert_equal(untiled_image, big_image)
-
-
->>>>>>> 12f81288
 def test_resize():
     base_shape = (32, 32)
     out_shapes = [
@@ -332,7 +256,6 @@
 
 def test_untile_image():
     shapes = [
-<<<<<<< HEAD
         (3, 8, 16, 2),
         (1, 64, 64, 1),
         (1, 41, 58, 1),
@@ -341,14 +264,6 @@
     rand_rel_diff_thresh = 2e-2
     model_input_shapes = [(16, 20), (32, 32), (41, 51), (64, 64), (100, 90)]
     stride_ratios = [0.33, 0.5, 0.51, 0.66, 0.75, 1]
-=======
-        (2, 60, 60, 1),
-        (1, 128, 128, 21),
-    ]
-    rand_rel_diff_thresh = 1e-2
-    model_input_shapes = [(22, 22), (51, 51), (64, 64)]
-    stride_ratios = [0.33, 0.5, 0.66, 0.75, 1]
->>>>>>> 12f81288
     dtypes = ['int32', 'float32', 'uint16', 'float16']
     prod = product(shapes, model_input_shapes, stride_ratios, dtypes)
 
@@ -378,12 +293,8 @@
         untiled_image_zeros = utils.untile_image(tiles, tiles_info)
         assert untiled_image_zeros.dtype == dtype
         assert untiled_image_zeros.shape == shape
-<<<<<<< HEAD
-        assert big_image_zeros == untiled_image_zeros
-=======
-        assert np.testing.assert_equal(big_image_zeros, untiled_image_zeros)
-
->>>>>>> 12f81288
+        np.testing.assert_equal(big_image_zeros, untiled_image_zeros)
+
     # test that a stride_fraction of 0 raises an error
     with pytest.raises(ValueError):
 
