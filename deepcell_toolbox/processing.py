--- conflicted
+++ resolved
@@ -83,8 +83,6 @@
     return image
 
 
-<<<<<<< HEAD
-=======
 def percentile_threshold(image, percentile=99.9):
     """Threshold an image to reduce bright spots
 
@@ -121,7 +119,6 @@
     return histogram_normalization(image=image, kernel_size=kernel_size)
 
 
->>>>>>> 7520485e
 def mibi(prediction, edge_threshold=.25, interior_threshold=.25):
     """Post-processing for MIBI data. Uniquely segments every cell by
     repeatedly eroding and dilating the cell interior prediction  until a
