--- conflicted
+++ resolved
@@ -178,8 +178,6 @@
                              'is: {}.  Shape of y_true is: {}'.format(
                                  y_pred.shape, y_true.shape))
 
-<<<<<<< HEAD
-=======
         if not np.issubdtype(y_true.dtype, np.integer):
             warnings.warn('Casting y_true from {} to int'.format(y_true.dtype))
             y_true = y_true.astype('int32')
@@ -188,11 +186,6 @@
             warnings.warn('Casting y_pred from {} to int'.format(y_pred.dtype))
             y_pred = y_pred.astype('int32')
 
-        # Relabel y_true and y_pred so the labels are consecutive
-        y_true, _, _ = relabel_sequential(y_true)
-        y_pred, _, _ = relabel_sequential(y_pred)
-
->>>>>>> 3212a79f
         self.y_true = y_true
         self.y_pred = y_pred
 
